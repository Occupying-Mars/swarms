--- conflicted
+++ resolved
@@ -62,34 +62,11 @@
   logo: assets/img/swarms-logo.png
   palette:
     - scheme: default
-<<<<<<< HEAD
-      primary: black
-      accent: red
-=======
       primary: white      # White background
       accent: white       # Black accents for interactive elements
->>>>>>> 3ab65bf5
       toggle:
         icon: material/brightness-7
         name: Switch to dark mode
-<<<<<<< HEAD
-    # Palette toggle for dark mode
-    - scheme: slate
-      primary: white
-      accent: red
-      toggle:
-        icon: material/brightness-4
-        name: Switch to light mode
-    features:
-        - content.code.copy
-        - content.code.annotate
-        - navigation.tabs
-        - navigation.sections
-        - navigation.expand
-        - navigation.top
-        - announce.dismiss
-        
-=======
     - scheme: slate       # Optional: lighter shades for accessibility
       primary: black
       accent: black
@@ -109,7 +86,6 @@
     code: "Fira Code"      # Modern look for code snippets
 
 
->>>>>>> 3ab65bf5
 # Extensions
 markdown_extensions:
   - abbr
