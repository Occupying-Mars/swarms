<<<<<<< HEAD
=======
from __future__ import annotations

import logging
import uuid
from typing import (
    TYPE_CHECKING,
    Any,
    Callable,
    Dict,
    Iterable,
    List,
    Optional,
    Tuple,
    Type,
)

import numpy as np

from swarms.structs.document import Document
from swarms.models.embeddings_base import Embeddings
from langchain.schema.vectorstore import VectorStore
from langchain.utils import xor_args
from langchain.vectorstores.utils import maximal_marginal_relevance

if TYPE_CHECKING:
    import chromadb
    import chromadb.config
    from chromadb.api.types import ID, OneOrMany, Where, WhereDocument

logger = logging.getLogger()
DEFAULT_K = 4  # Number of Documents to return.


def _results_to_docs(results: Any) -> List[Document]:
    return [doc for doc, _ in _results_to_docs_and_scores(results)]


def _results_to_docs_and_scores(
    results: Any,
) -> List[Tuple[Document, float]]:
    return [
        # TODO: Chroma can do batch querying,
        # we shouldn't hard code to the 1st result
        (
            Document(
                page_content=result[0], metadata=result[1] or {}
            ),
            result[2],
        )
        for result in zip(
            results["documents"][0],
            results["metadatas"][0],
            results["distances"][0],
        )
    ]


class Chroma(VectorStore):
    """`ChromaDB` vector store.

    To use, you should have the ``chromadb`` python package installed.

    Example:
        .. code-block:: python

                from langchain.vectorstores import Chroma
                from langchain.embeddings.openai import OpenAIEmbeddings

                embeddings = OpenAIEmbeddings()
                vectorstore = Chroma("langchain_store", embeddings)
    """

    _LANGCHAIN_DEFAULT_COLLECTION_NAME = "langchain"

    def __init__(
        self,
        collection_name: str = _LANGCHAIN_DEFAULT_COLLECTION_NAME,
        embedding_function: Optional[Embeddings] = None,
        persist_directory: Optional[str] = None,
        client_settings: Optional[chromadb.config.Settings] = None,
        collection_metadata: Optional[Dict] = None,
        client: Optional[chromadb.Client] = None,
        relevance_score_fn: Optional[Callable[[float], float]] = None,
    ) -> None:
        """Initialize with a Chroma client."""
        try:
            import chromadb
            import chromadb.config
        except ImportError:
            raise ImportError(
                "Could not import chromadb python package. "
                "Please install it with `pip install chromadb`."
            )

        if client is not None:
            self._client_settings = client_settings
            self._client = client
            self._persist_directory = persist_directory
        else:
            if client_settings:
                # If client_settings is provided with persist_directory specified,
                # then it is "in-memory and persisting to disk" mode.
                client_settings.persist_directory = (
                    persist_directory
                    or client_settings.persist_directory
                )
                if client_settings.persist_directory is not None:
                    # Maintain backwards compatibility with chromadb < 0.4.0
                    major, minor, _ = chromadb.__version__.split(".")
                    if int(major) == 0 and int(minor) < 4:
                        client_settings.chroma_db_impl = (
                            "duckdb+parquet"
                        )

                _client_settings = client_settings
            elif persist_directory:
                # Maintain backwards compatibility with chromadb < 0.4.0
                major, minor, _ = chromadb.__version__.split(".")
                if int(major) == 0 and int(minor) < 4:
                    _client_settings = chromadb.config.Settings(
                        chroma_db_impl="duckdb+parquet",
                    )
                else:
                    _client_settings = chromadb.config.Settings(
                        is_persistent=True
                    )
                _client_settings.persist_directory = persist_directory
            else:
                _client_settings = chromadb.config.Settings()
            self._client_settings = _client_settings
            self._client = chromadb.Client(_client_settings)
            self._persist_directory = (
                _client_settings.persist_directory
                or persist_directory
            )

        self._embedding_function = embedding_function
        self._collection = self._client.get_or_create_collection(
            name=collection_name,
            embedding_function=(
                self._embedding_function.embed_documents
                if self._embedding_function is not None
                else None
            ),
            metadata=collection_metadata,
        )
        self.override_relevance_score_fn = relevance_score_fn

    @property
    def embeddings(self) -> Optional[Embeddings]:
        return self._embedding_function

    @xor_args(("query_texts", "query_embeddings"))
    def __query_collection(
        self,
        query_texts: Optional[List[str]] = None,
        query_embeddings: Optional[List[List[float]]] = None,
        n_results: int = 4,
        where: Optional[Dict[str, str]] = None,
        where_document: Optional[Dict[str, str]] = None,
        **kwargs: Any,
    ) -> List[Document]:
        """Query the chroma collection."""
        try:
            import chromadb  # noqa: F401
        except ImportError:
            raise ValueError(
                "Could not import chromadb python package. "
                "Please install it with `pip install chromadb`."
            )
        return self._collection.query(
            query_texts=query_texts,
            query_embeddings=query_embeddings,
            n_results=n_results,
            where=where,
            where_document=where_document,
            **kwargs,
        )

    def add_texts(
        self,
        texts: Iterable[str],
        metadatas: Optional[List[dict]] = None,
        ids: Optional[List[str]] = None,
        **kwargs: Any,
    ) -> List[str]:
        """Run more texts through the embeddings and add to the vectorstore.

        Args:
            texts (Iterable[str]): Texts to add to the vectorstore.
            metadatas (Optional[List[dict]], optional): Optional list of metadatas.
            ids (Optional[List[str]], optional): Optional list of IDs.

        Returns:
            List[str]: List of IDs of the added texts.
        """
        # TODO: Handle the case where the user doesn't provide ids on the Collection
        if ids is None:
            ids = [str(uuid.uuid1()) for _ in texts]
        embeddings = None
        texts = list(texts)
        if self._embedding_function is not None:
            embeddings = self._embedding_function.embed_documents(
                texts
            )
        if metadatas:
            # fill metadatas with empty dicts if somebody
            # did not specify metadata for all texts
            length_diff = len(texts) - len(metadatas)
            if length_diff:
                metadatas = metadatas + [{}] * length_diff
            empty_ids = []
            non_empty_ids = []
            for idx, m in enumerate(metadatas):
                if m:
                    non_empty_ids.append(idx)
                else:
                    empty_ids.append(idx)
            if non_empty_ids:
                metadatas = [metadatas[idx] for idx in non_empty_ids]
                texts_with_metadatas = [
                    texts[idx] for idx in non_empty_ids
                ]
                embeddings_with_metadatas = (
                    [embeddings[idx] for idx in non_empty_ids]
                    if embeddings
                    else None
                )
                ids_with_metadata = [
                    ids[idx] for idx in non_empty_ids
                ]
                try:
                    self._collection.upsert(
                        metadatas=metadatas,
                        embeddings=embeddings_with_metadatas,
                        documents=texts_with_metadatas,
                        ids=ids_with_metadata,
                    )
                except ValueError as e:
                    if "Expected metadata value to be" in str(e):
                        msg = (
                            "Try filtering complex metadata from the"
                            " document"
                            " using "
                            "langchain.vectorstores.utils.filter_complex_metadata."
                        )
                        raise ValueError(e.args[0] + "\n\n" + msg)
                    else:
                        raise e
            if empty_ids:
                texts_without_metadatas = [
                    texts[j] for j in empty_ids
                ]
                embeddings_without_metadatas = (
                    [embeddings[j] for j in empty_ids]
                    if embeddings
                    else None
                )
                ids_without_metadatas = [ids[j] for j in empty_ids]
                self._collection.upsert(
                    embeddings=embeddings_without_metadatas,
                    documents=texts_without_metadatas,
                    ids=ids_without_metadatas,
                )
        else:
            self._collection.upsert(
                embeddings=embeddings,
                documents=texts,
                ids=ids,
            )
        return ids

    def similarity_search(
        self,
        query: str,
        k: int = DEFAULT_K,
        filter: Optional[Dict[str, str]] = None,
        **kwargs: Any,
    ) -> List[Document]:
        """Run similarity search with Chroma.

        Args:
            query (str): Query text to search for.
            k (int): Number of results to return. Defaults to 4.
            filter (Optional[Dict[str, str]]): Filter by metadata. Defaults to None.

        Returns:
            List[Document]: List of documents most similar to the query text.
        """
        docs_and_scores = self.similarity_search_with_score(
            query, k, filter=filter
        )
        return [doc for doc, _ in docs_and_scores]

    def similarity_search_by_vector(
        self,
        embedding: List[float],
        k: int = DEFAULT_K,
        filter: Optional[Dict[str, str]] = None,
        where_document: Optional[Dict[str, str]] = None,
        **kwargs: Any,
    ) -> List[Document]:
        """Return docs most similar to embedding vector.
        Args:
            embedding (List[float]): Embedding to look up documents similar to.
            k (int): Number of Documents to return. Defaults to 4.
            filter (Optional[Dict[str, str]]): Filter by metadata. Defaults to None.
        Returns:
            List of Documents most similar to the query vector.
        """
        results = self.__query_collection(
            query_embeddings=embedding,
            n_results=k,
            where=filter,
            where_document=where_document,
        )
        return _results_to_docs(results)

    def similarity_search_by_vector_with_relevance_scores(
        self,
        embedding: List[float],
        k: int = DEFAULT_K,
        filter: Optional[Dict[str, str]] = None,
        where_document: Optional[Dict[str, str]] = None,
        **kwargs: Any,
    ) -> List[Tuple[Document, float]]:
        """
        Return docs most similar to embedding vector and similarity score.

        Args:
            embedding (List[float]): Embedding to look up documents similar to.
            k (int): Number of Documents to return. Defaults to 4.
            filter (Optional[Dict[str, str]]): Filter by metadata. Defaults to None.

        Returns:
            List[Tuple[Document, float]]: List of documents most similar to
            the query text and cosine distance in float for each.
            Lower score represents more similarity.
        """
        results = self.__query_collection(
            query_embeddings=embedding,
            n_results=k,
            where=filter,
            where_document=where_document,
        )
        return _results_to_docs_and_scores(results)

    def similarity_search_with_score(
        self,
        query: str,
        k: int = DEFAULT_K,
        filter: Optional[Dict[str, str]] = None,
        where_document: Optional[Dict[str, str]] = None,
        **kwargs: Any,
    ) -> List[Tuple[Document, float]]:
        """Run similarity search with Chroma with distance.

        Args:
            query (str): Query text to search for.
            k (int): Number of results to return. Defaults to 4.
            filter (Optional[Dict[str, str]]): Filter by metadata. Defaults to None.

        Returns:
            List[Tuple[Document, float]]: List of documents most similar to
            the query text and cosine distance in float for each.
            Lower score represents more similarity.
        """
        if self._embedding_function is None:
            results = self.__query_collection(
                query_texts=[query],
                n_results=k,
                where=filter,
                where_document=where_document,
            )
        else:
            query_embedding = self._embedding_function.embed_query(
                query
            )
            results = self.__query_collection(
                query_embeddings=[query_embedding],
                n_results=k,
                where=filter,
                where_document=where_document,
            )

        return _results_to_docs_and_scores(results)

    def _select_relevance_score_fn(self) -> Callable[[float], float]:
        """
        The 'correct' relevance function
        may differ depending on a few things, including:
        - the distance / similarity metric used by the VectorStore
        - the scale of your embeddings (OpenAI's are unit normed. Many others are not!)
        - embedding dimensionality
        - etc.
        """
        if self.override_relevance_score_fn:
            return self.override_relevance_score_fn

        distance = "l2"
        distance_key = "hnsw:space"
        metadata = self._collection.metadata

        if metadata and distance_key in metadata:
            distance = metadata[distance_key]

        if distance == "cosine":
            return self._cosine_relevance_score_fn
        elif distance == "l2":
            return self._euclidean_relevance_score_fn
        elif distance == "ip":
            return self._max_inner_product_relevance_score_fn
        else:
            raise ValueError(
                "No supported normalization function for distance"
                f" metric of type: {distance}.Consider providing"
                " relevance_score_fn to Chroma constructor."
            )

    def max_marginal_relevance_search_by_vector(
        self,
        embedding: List[float],
        k: int = DEFAULT_K,
        fetch_k: int = 20,
        lambda_mult: float = 0.5,
        filter: Optional[Dict[str, str]] = None,
        where_document: Optional[Dict[str, str]] = None,
        **kwargs: Any,
    ) -> List[Document]:
        """Return docs selected using the maximal marginal relevance.
        Maximal marginal relevance optimizes for similarity to query AND diversity
        among selected documents.

        Args:
            embedding: Embedding to look up documents similar to.
            k: Number of Documents to return. Defaults to 4.
            fetch_k: Number of Documents to fetch to pass to MMR algorithm.
            lambda_mult: Number between 0 and 1 that determines the degree
                        of diversity among the results with 0 corresponding
                        to maximum diversity and 1 to minimum diversity.
                        Defaults to 0.5.
            filter (Optional[Dict[str, str]]): Filter by metadata. Defaults to None.

        Returns:
            List of Documents selected by maximal marginal relevance.
        """

        results = self.__query_collection(
            query_embeddings=embedding,
            n_results=fetch_k,
            where=filter,
            where_document=where_document,
            include=[
                "metadatas",
                "documents",
                "distances",
                "embeddings",
            ],
        )
        mmr_selected = maximal_marginal_relevance(
            np.array(embedding, dtype=np.float32),
            results["embeddings"][0],
            k=k,
            lambda_mult=lambda_mult,
        )

        candidates = _results_to_docs(results)

        selected_results = [
            r for i, r in enumerate(candidates) if i in mmr_selected
        ]
        return selected_results

    def max_marginal_relevance_search(
        self,
        query: str,
        k: int = DEFAULT_K,
        fetch_k: int = 20,
        lambda_mult: float = 0.5,
        filter: Optional[Dict[str, str]] = None,
        where_document: Optional[Dict[str, str]] = None,
        **kwargs: Any,
    ) -> List[Document]:
        """Return docs selected using the maximal marginal relevance.
        Maximal marginal relevance optimizes for similarity to query AND diversity
        among selected documents.

        Args:
            query: Text to look up documents similar to.
            k: Number of Documents to return. Defaults to 4.
            fetch_k: Number of Documents to fetch to pass to MMR algorithm.
            lambda_mult: Number between 0 and 1 that determines the degree
                        of diversity among the results with 0 corresponding
                        to maximum diversity and 1 to minimum diversity.
                        Defaults to 0.5.
            filter (Optional[Dict[str, str]]): Filter by metadata. Defaults to None.

        Returns:
            List of Documents selected by maximal marginal relevance.
        """
        if self._embedding_function is None:
            raise ValueError(
                "For MMR search, you must specify an embedding"
                " function oncreation."
            )

        embedding = self._embedding_function.embed_query(query)
        docs = self.max_marginal_relevance_search_by_vector(
            embedding,
            k,
            fetch_k,
            lambda_mult=lambda_mult,
            filter=filter,
            where_document=where_document,
        )
        return docs

    def delete_collection(self) -> None:
        """Delete the collection."""
        self._client.delete_collection(self._collection.name)

    def get(
        self,
        ids: Optional[OneOrMany[ID]] = None,
        where: Optional[Where] = None,
        limit: Optional[int] = None,
        offset: Optional[int] = None,
        where_document: Optional[WhereDocument] = None,
        include: Optional[List[str]] = None,
    ) -> Dict[str, Any]:
        """Gets the collection.

        Args:
            ids: The ids of the embeddings to get. Optional.
            where: A Where type dict used to filter results by.
                   E.g. `{"color" : "red", "price": 4.20}`. Optional.
            limit: The number of documents to return. Optional.
            offset: The offset to start returning results from.
                    Useful for paging results with limit. Optional.
            where_document: A WhereDocument type dict used to filter by the documents.
                            E.g. `{$contains: "hello"}`. Optional.
            include: A list of what to include in the results.
                     Can contain `"embeddings"`, `"metadatas"`, `"documents"`.
                     Ids are always included.
                     Defaults to `["metadatas", "documents"]`. Optional.
        """
        kwargs = {
            "ids": ids,
            "where": where,
            "limit": limit,
            "offset": offset,
            "where_document": where_document,
        }

        if include is not None:
            kwargs["include"] = include

        return self._collection.get(**kwargs)

    def persist(self) -> None:
        """Persist the collection.

        This can be used to explicitly persist the data to disk.
        It will also be called automatically when the object is destroyed.
        """
        if self._persist_directory is None:
            raise ValueError(
                "You must specify a persist_directory on"
                "creation to persist the collection."
            )
        import chromadb

        # Maintain backwards compatibility with chromadb < 0.4.0
        major, minor, _ = chromadb.__version__.split(".")
        if int(major) == 0 and int(minor) < 4:
            self._client.persist()

    def update_document(
        self, document_id: str, document: Document
    ) -> None:
        """Update a document in the collection.

        Args:
            document_id (str): ID of the document to update.
            document (Document): Document to update.
        """
        return self.update_documents([document_id], [document])

    def update_documents(
        self, ids: List[str], documents: List[Document]
    ) -> None:
        """Update a document in the collection.

        Args:
            ids (List[str]): List of ids of the document to update.
            documents (List[Document]): List of documents to update.
        """
        text = [document.page_content for document in documents]
        metadata = [document.metadata for document in documents]
        if self._embedding_function is None:
            raise ValueError(
                "For update, you must specify an embedding function"
                " on creation."
            )
        embeddings = self._embedding_function.embed_documents(text)

        if hasattr(
            self._collection._client, "max_batch_size"
        ):  # for Chroma 0.4.10 and above
            from chromadb.utils.batch_utils import create_batches

            for batch in create_batches(
                api=self._collection._client,
                ids=ids,
                metadatas=metadata,
                documents=text,
                embeddings=embeddings,
            ):
                self._collection.update(
                    ids=batch[0],
                    embeddings=batch[1],
                    documents=batch[3],
                    metadatas=batch[2],
                )
        else:
            self._collection.update(
                ids=ids,
                embeddings=embeddings,
                documents=text,
                metadatas=metadata,
            )

    @classmethod
    def from_texts(
        cls: Type[Chroma],
        texts: List[str],
        embedding: Optional[Embeddings] = None,
        metadatas: Optional[List[dict]] = None,
        ids: Optional[List[str]] = None,
        collection_name: str = _LANGCHAIN_DEFAULT_COLLECTION_NAME,
        persist_directory: Optional[str] = None,
        client_settings: Optional[chromadb.config.Settings] = None,
        client: Optional[chromadb.Client] = None,
        collection_metadata: Optional[Dict] = None,
        **kwargs: Any,
    ) -> Chroma:
        """Create a Chroma vectorstore from a raw documents.

        If a persist_directory is specified, the collection will be persisted there.
        Otherwise, the data will be ephemeral in-memory.

        Args:
            texts (List[str]): List of texts to add to the collection.
            collection_name (str): Name of the collection to create.
            persist_directory (Optional[str]): Directory to persist the collection.
            embedding (Optional[Embeddings]): Embedding function. Defaults to None.
            metadatas (Optional[List[dict]]): List of metadatas. Defaults to None.
            ids (Optional[List[str]]): List of document IDs. Defaults to None.
            client_settings (Optional[chromadb.config.Settings]): Chroma client settings
            collection_metadata (Optional[Dict]): Collection configurations.
                                                  Defaults to None.

        Returns:
            Chroma: Chroma vectorstore.
        """
        chroma_collection = cls(
            collection_name=collection_name,
            embedding_function=embedding,
            persist_directory=persist_directory,
            client_settings=client_settings,
            client=client,
            collection_metadata=collection_metadata,
            **kwargs,
        )
        if ids is None:
            ids = [str(uuid.uuid1()) for _ in texts]
        if hasattr(
            chroma_collection._client, "max_batch_size"
        ):  # for Chroma 0.4.10 and above
            from chromadb.utils.batch_utils import create_batches

            for batch in create_batches(
                api=chroma_collection._client,
                ids=ids,
                metadatas=metadatas,
                documents=texts,
            ):
                chroma_collection.add_texts(
                    texts=batch[3] if batch[3] else [],
                    metadatas=batch[2] if batch[2] else None,
                    ids=batch[0],
                )
        else:
            chroma_collection.add_texts(
                texts=texts, metadatas=metadatas, ids=ids
            )
        return chroma_collection

    @classmethod
    def from_documents(
        cls: Type[Chroma],
        documents: List[Document],
        embedding: Optional[Embeddings] = None,
        ids: Optional[List[str]] = None,
        collection_name: str = _LANGCHAIN_DEFAULT_COLLECTION_NAME,
        persist_directory: Optional[str] = None,
        client_settings: Optional[chromadb.config.Settings] = None,
        client: Optional[chromadb.Client] = None,  # Add this line
        collection_metadata: Optional[Dict] = None,
        **kwargs: Any,
    ) -> Chroma:
        """Create a Chroma vectorstore from a list of documents.

        If a persist_directory is specified, the collection will be persisted there.
        Otherwise, the data will be ephemeral in-memory.

        Args:
            collection_name (str): Name of the collection to create.
            persist_directory (Optional[str]): Directory to persist the collection.
            ids (Optional[List[str]]): List of document IDs. Defaults to None.
            documents (List[Document]): List of documents to add to the vectorstore.
            embedding (Optional[Embeddings]): Embedding function. Defaults to None.
            client_settings (Optional[chromadb.config.Settings]): Chroma client settings
            collection_metadata (Optional[Dict]): Collection configurations.
                                                  Defaults to None.

        Returns:
            Chroma: Chroma vectorstore.
        """
        texts = [doc.page_content for doc in documents]
        metadatas = [doc.metadata for doc in documents]
        return cls.from_texts(
            texts=texts,
            embedding=embedding,
            metadatas=metadatas,
            ids=ids,
            collection_name=collection_name,
            persist_directory=persist_directory,
            client_settings=client_settings,
            client=client,
            collection_metadata=collection_metadata,
            **kwargs,
        )

    def delete(
        self, ids: Optional[List[str]] = None, **kwargs: Any
    ) -> None:
        """Delete by vector IDs.

        Args:
            ids: List of ids to delete.
        """
        self._collection.delete(ids=ids)
>>>>>>> 5ff74165
<|MERGE_RESOLUTION|>--- conflicted
+++ resolved
@@ -1,5 +1,3 @@
-<<<<<<< HEAD
-=======
 from __future__ import annotations
 
 import logging
@@ -752,5 +750,4 @@
         Args:
             ids: List of ids to delete.
         """
-        self._collection.delete(ids=ids)
->>>>>>> 5ff74165
+        self._collection.delete(ids=ids)